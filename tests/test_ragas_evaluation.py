--- conflicted
+++ resolved
@@ -2,23 +2,9 @@
 
 import requests
 import tqdm
-<<<<<<< HEAD
-from sqlalchemy.orm import Session
-from interface.database import SessionLocal
-from interface.models import RagasNpaDataset
-from ragas.metrics import (
-    Faithfulness,
-    AnswerRelevancy,
-    ContextPrecision,
-    ContextRecall,
-    SummarizationScore,
-)
-import logging
-=======
 from database import SessionLocal
 from models import RagasNpaDataset
 from sqlalchemy.orm import Session
->>>>>>> 6899e2ba
 
 # Set up logging
 logger = logging.getLogger(__name__)
