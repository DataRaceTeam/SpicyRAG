--- conflicted
+++ resolved
@@ -267,11 +267,7 @@
     return prompt
 
 
-<<<<<<< HEAD
 def answer_query(llm_client, query, config):
-=======
-def rewrite_query(llm_client: OpenAI, query: str, config: Dict) -> str:
->>>>>>> ced43c68
     """
     Answers user's query using LLM_rewriter
     """
@@ -306,12 +302,8 @@
     Processes the incoming query by retrieving relevant contexts and generating a response.
     """
     try:
-<<<<<<< HEAD
         embedder = initialize_embedding_model(config)
         answered_query = answer_query(llm_client, query, config)
-=======
-        rewrited_query = rewrite_query(llm_client, query, config)
->>>>>>> ced43c68
         contexts = retrieve_contexts(
             answered_query, embedder, config
         )  # В ретривер отправляется переписанный запрос
