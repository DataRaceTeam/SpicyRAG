--- conflicted
+++ resolved
@@ -148,15 +148,6 @@
             hmao_entry = HmaoNpaDataset(document_text=document.strip())
             db.add(hmao_entry)
             db.commit()
-
-<<<<<<< HEAD
-            chunker_cls = locate(config["data_processing"]["chunker"]["py_class"])
-            # TODO: fix kwargs
-            chunker: AbstractBaseChunker = chunker_cls(chunk_size=config["data_processing"]["chunker"]["kwargs"]["chunk_size"],
-                                                       chunk_overlap=config["data_processing"]["chunker"]["kwargs"]["chunk_overlap"],
-                                                       separators=config["data_processing"]["chunker"]["kwargs"]["separators"])
-            chunks = chunker.chunk(hmao_entry.document_text)
-=======
             text = hmao_entry.document_text
             for transformer in text_transformers:
                 text = transformer.transform(text)
@@ -164,7 +155,6 @@
             chunks = chunker.chunk(text)
             for transformer in chunk_transformers:
                 chunks = transformer.transform(chunks)
->>>>>>> 88240123
 
             store_chunks(db, hmao_entry.id, chunks, model, config)
         logger.info(f"Processed and stored chunks from {file_path}")
@@ -180,7 +170,9 @@
     try:
         for chunk in chunks:
             vector = vectorize(chunk, model)
-            db_chunk = DataChunks(parent_id=parent_id, chunk_text=chunk.page_content, vector=vector)
+            db_chunk = DataChunks(
+                parent_id=parent_id, chunk_text=chunk.page_content, vector=vector
+            )
             db.add(db_chunk)
         db.commit()
     except Exception as e:
@@ -333,13 +325,7 @@
     try:
         model = initialize_embedding_model(config)
         rewrited_query = rewrite_query(llm_client, query, config)
-<<<<<<< HEAD
         contexts = retrieve_contexts(rewrited_query, model, config)
-=======
-        contexts = retrieve_contexts(
-            rewrited_query, model, config
-        )  # В ретривер отправляется переписанный запрос
->>>>>>> 88240123
 
         # Generate the response
         llm_response = generate_response(llm_client, contexts, query, config)
@@ -349,7 +335,10 @@
 
     except Exception as e:
         logger.error(f"Failed to process request: {e}")
-        return "An error occurred while processing your request. Please try again later."
+        return (
+            "An error occurred while processing your request. Please try again later."
+        )
+
 
 # Apply average pooling to model's hidden states
 def average_pool(last_hidden_states, attention_mask):
