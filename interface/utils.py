import logging
from pydoc import locate

import pandas as pd
from langchain.text_splitter import RecursiveCharacterTextSplitter
from langchain_core.documents import Document
from openai import OpenAI

from interface.chunker import AbstractBaseChunker
from interface.database import SessionLocal
from interface.embedder import Embedder
from interface.models import DataChunks, HmaoNpaDataset, RagasNpaDataset
from interface.schemas import EmbedderSettings

logger = logging.getLogger(__name__)


def initialize_llm_client(config):
    """
    Initializes and returns the LLM client using provided configuration.
    """
    try:
        llm_client = OpenAI(
            base_url=config["llm"]["base_url"], api_key=config["llm"]["api_key"]
        )
        logger.info("LLM client initialized successfully.")
        return llm_client
    except Exception as e:
        logger.error(f"Failed to initialize LLM client: {e}")
        raise


def initialize_embedding_model(config: dict) -> Embedder:
    """
    Initializes and returns the embedding model using provided configuration.
    """
    try:
        settings = EmbedderSettings(**config["embedding_model"])
        logger.info(f"Loaded embedder settings for model {settings.model_name}")
        embedder = Embedder(settings)
        logger.info(f"Initialized embedding model {settings.model_type}, {settings.model_name}")
        return embedder
    except Exception as e:
        logger.error(f"Failed to initialize embedding model: {e}")
        raise


def chunker(text, max_length, chunk_overlap=256):
    """
    Splits the given text into smaller chunks with an optional overlap.
    """
    text_splitter = RecursiveCharacterTextSplitter(
        chunk_size=max_length,
        chunk_overlap=chunk_overlap,
        length_function=len,
        is_separator_regex=False,
    )

    return text_splitter.split_documents([Document(text)])


def load_data(embedder, config):
    """
    Loads and processes data into the database by chunking text and vectorizing it.
    Only loads data into a table if the table is empty.
    """
    db = SessionLocal()
    try:
        # Check if there is any data in the RagasNpaDataset table
        if db.query(RagasNpaDataset).first() is not None:
            logger.info(
                "Data already exists in the RagasNpaDataset table. Skipping data loading for this table."
            )
        else:
            logger.info(
                "No existing data found in RagasNpaDataset. Proceeding with data loading for this table."
            )
            load_excel_data(db, config)

        # Check if there is any data in the HmaoNpaDataset table
        if db.query(HmaoNpaDataset).first() is not None:
            logger.info(
                "Data already exists in the HmaoNpaDataset table. Skipping data loading for this table."
            )
        else:
            logger.info(
                "No existing data found in HmaoNpaDataset. Proceeding with data loading and processing for this table."
            )
            load_and_process_text_documents(db, embedder, config)

        logger.info("Data loading process completed successfully.")
    except Exception as e:
        logger.error(f"Error loading data: {e}")
        db.rollback()
        raise
    finally:
        db.close()


def load_excel_data(db, config):
    """
    Loads data from an Excel file into the database.
    """
    try:
        file_path = config["data_sources"]["excel_file"]
        df = pd.read_excel(file_path)
        for _, row in df.iterrows():
            db_entry = RagasNpaDataset(
                question=row["question"],
                contexts=row["contexts"],
                ground_truth=row["ground_truth"],
                evolution_type=row["evolution_type"],
                meta_data=row["metadata"],
                episode_done=row["episode_done"],
            )
            db.add(db_entry)
        db.commit()
        logger.info(f"Loaded data from {file_path}")
    except Exception as e:
        logger.error(f"Error loading data from Excel: {e}")
        raise


def load_and_process_text_documents(db, embedder, config):
    """
    Loads and processes text documents from a file, chunking and vectorizing the content.
    """

    chunker_cls = locate(config["data_processing"]["chunker"]["py_class"])
    chunker: AbstractBaseChunker = chunker_cls(**config["data_processing"]["chunker"]["kwargs"])

    logger.info("Successfully initialized chunker")
    text_transformers = [
        c["py_class"](**c.get("kwargs"))
        for c in config["data_processing"].get("text_transformers", [])
    ]
    chunk_transformers = [
        c["py_class"](**c.get("kwargs"))
        for c in config["data_processing"].get("chunk_transformers", [])
    ]

    try:
        file_path = config["data_sources"]["text_file"]
        separator = config["data_sources"]["text_separator"]
        with open(file_path, "r", encoding="utf-8") as file:
            content = file.read().split(separator)

        logger.info("Started vectorizing the NPA data and store it in database")
        for document in content:
            hmao_entry = HmaoNpaDataset(document_text=document.strip())
            db.add(hmao_entry)
            db.commit()

            text = hmao_entry.document_text
            for transformer in text_transformers:
                text = transformer.transform(text)

            chunks = chunker.chunk(text)
            for transformer in chunk_transformers:
                chunks = transformer.transform(chunks)

            store_chunks(db, hmao_entry.id, chunks, embedder, config)
        logger.info(f"Processed and stored chunks from {file_path}")
    except Exception as e:
        logger.error(f"Error processing text documents: {e}")
        raise


def store_chunks(db, parent_id, chunks, embedder, config) -> None:
    """
    Vectorizes and stores text chunks in the database.
    """
    try:
<<<<<<< HEAD
        passages = [chunk for chunk in chunks]
        embeddings = embedder.encode(passages, doc_type="document")

        for passage, embedding in zip(passages, embeddings, strict=True):
=======
        embeddings = embedder.encode(chunks, doc_type="document")

        for passage, embedding in zip(chunks, embeddings, strict=True):
>>>>>>> 5a7f77d5
            db_chunk = DataChunks(parent_id=parent_id, chunk_text=passage, vector=embedding)
            db.add(db_chunk)
        db.commit()
    except Exception as e:
        logger.error(f"Error storing chunks in the database: {e}")
        raise


def retrieve_contexts(query, embedder, config):
    """
    Retrieves the most relevant contexts from DataChunks for a given query using vector search.
    """
    db = SessionLocal()
    try:
        # Encode the query to get its vector
<<<<<<< HEAD
        query_vector = embedder.encode([query]).tolist()
=======
        query_vector = embedder.encode([query], doc_type="query")[0].tolist()
>>>>>>> 5a7f77d5

        # Define parameters
        k = config["data_processing"]["top_k"]
        similarity_threshold = config["data_processing"]["similarity_threshold"]

        # Query the database for the most similar contexts based on cosine similarity
        results = (
            db.query(
                DataChunks,
                DataChunks.vector.cosine_distance(query_vector).label("distance"),
            )
            .filter(
                DataChunks.vector.cosine_distance(query_vector) < similarity_threshold
            )
            .order_by("distance")
            .limit(k)
            .all()
        )

        # Extract the chunk_texts from the results
        top_chunks = [result.DataChunks.chunk_text for result in results]

        logger.info(f"Retrieved top {k} contexts for the query")
        return top_chunks
    except Exception as e:
        logger.error(f"Error retrieving contexts: {e}")
        raise
    finally:
        db.close()


def generate_response(llm_client, contexts, query, config):
    """
    Generates a response based on retrieved contexts and the input query.
    """
    try:
        prompt = build_prompt(contexts, query)
        response = llm_client.chat.completions.create(
            model=config["llm"]["model"],
            messages=[
                {"role": "system", "content": config["llm"]["system_prompt"]},
                {"role": config["llm"]["role"], "content": prompt},
            ],
            temperature=config["llm"]["temperature"],
            top_p=config["llm"]["top_p"],
            max_tokens=config["llm"]["max_tokens"],
            stream=True,
        )

        generated_response = ""
        for chunk in response:
            if chunk.choices[0].delta.content is not None:
                generated_response += chunk.choices[0].delta.content

        logger.info(f"Generated response: {generated_response[:30]}...")
        return generated_response
    except Exception as e:
        logger.error(f"Error generating response: {e}")
        raise


def build_prompt(contexts, query):
    """
    Constructs the prompt for the LLM based on the given contexts and query.
    """

    prompt = "Отвечай используя контекст:\n"
    for i, context in enumerate(contexts):
        prompt += f"Контекст {i + 1}: {context}\n"
    prompt += f"Вопрос: {query}\nAnswer:"
    return prompt


def rewrite_query(llm_client, query, config):
    """
    Rewrites user's query using LLM_rewriter
    """
    try:
        response = llm_client.chat.completions.create(
            model=config["llm_rewriter"]["model"],
            messages=[
                {"role": "system", "content": config["llm_rewriter"]["system_prompt"]},
                {"role": config["llm_rewriter"]["role"], "content": query},
            ],
            temperature=config["llm_rewriter"]["temperature"],
            top_p=config["llm_rewriter"]["top_p"],
            max_tokens=config["llm_rewriter"]["max_tokens"],
            stream=True,
        )

        rewrited_query = ""
        for chunk in response:
            if chunk.choices[0].delta.content is not None:
                rewrited_query += chunk.choices[0].delta.content

        logger.info(f"Rewrited query: {rewrited_query[:30]}...")
        return rewrited_query
    except Exception as e:
        logger.error(f"Error rewriting query: {e}")
        raise


def process_request(config, llm_client, query):
    """
    Processes the incoming query by retrieving relevant contexts and generating a response.
    """
    try:
        embedder = initialize_embedding_model(config)
        rewrited_query = rewrite_query(llm_client, query, config)
        contexts = retrieve_contexts(
            rewrited_query, embedder, config
        )  # В ретривер отправляется переписанный запрос

        # Generate the response
        llm_response = generate_response(llm_client, contexts, query, config)

        # Return both the response and the contexts used
        return {"response": llm_response, "context": contexts}

    except Exception as e:
        logger.error(f"Failed to process request: {e}")
        return (
            "An error occurred while processing your request. Please try again later."
        )<|MERGE_RESOLUTION|>--- conflicted
+++ resolved
@@ -171,16 +171,9 @@
     Vectorizes and stores text chunks in the database.
     """
     try:
-<<<<<<< HEAD
-        passages = [chunk for chunk in chunks]
-        embeddings = embedder.encode(passages, doc_type="document")
-
-        for passage, embedding in zip(passages, embeddings, strict=True):
-=======
         embeddings = embedder.encode(chunks, doc_type="document")
 
         for passage, embedding in zip(chunks, embeddings, strict=True):
->>>>>>> 5a7f77d5
             db_chunk = DataChunks(parent_id=parent_id, chunk_text=passage, vector=embedding)
             db.add(db_chunk)
         db.commit()
@@ -196,11 +189,7 @@
     db = SessionLocal()
     try:
         # Encode the query to get its vector
-<<<<<<< HEAD
-        query_vector = embedder.encode([query]).tolist()
-=======
         query_vector = embedder.encode([query], doc_type="query")[0].tolist()
->>>>>>> 5a7f77d5
 
         # Define parameters
         k = config["data_processing"]["top_k"]
